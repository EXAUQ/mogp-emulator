<<<<<<< HEAD
numpy
scipy
=======
numpy>=1.13.3
scipy>=1.4
>>>>>>> 9a373d5d
patsy<|MERGE_RESOLUTION|>--- conflicted
+++ resolved
@@ -1,8 +1,3 @@
-<<<<<<< HEAD
-numpy
-scipy
-=======
 numpy>=1.13.3
 scipy>=1.4
->>>>>>> 9a373d5d
 patsy