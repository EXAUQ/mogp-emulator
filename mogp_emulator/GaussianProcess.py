--- conflicted
+++ resolved
@@ -4,13 +4,9 @@
 from mogp_emulator.GPParams import GPParams, _process_nugget
 from scipy import linalg
 from scipy.optimize import OptimizeResult
-<<<<<<< HEAD
-from mogp_emulator.linalg import cholesky_factor
-=======
 from mogp_emulator.linalg import cholesky_factor, calc_Ainv, calc_mean_params, calc_R
 from mogp_emulator.linalg import logdet_deriv, calc_A_deriv
 
->>>>>>> 9a373d5d
 try:
     from patsy import dmatrix, PatsyError
 except ImportError:
@@ -123,11 +119,7 @@
         distributions), the user must pass a ``GPPriors`` object.
         The ``GPPriors.default_priors`` class method gives more
         control over the exact distribution choice.
-<<<<<<< HEAD
-
-=======
-        
->>>>>>> 9a373d5d
+
         If default priors are not used, ``priors`` must be a ``GPPriors``
         object or a list of prior distributions. If a list, it must
         have a length of ``n_params`` whose elements are either
@@ -220,47 +212,25 @@
             warnings.warn("The inputdict interface for mean functions has been deprecated. " +
                           "You must input your mean formulae using the x[0] format directly " +
                           "in the formula.", DeprecationWarning)
-<<<<<<< HEAD
-
-        if not use_patsy:
-            warnings.warn("patsy is now required to parse all formulae and form design " +
-                          "matrices in mogp-emulator. The use_patsy=False option will be ignored.")
-
-        self._mean = mean
-        self._dm = self.get_design_matrix(self._inputs)
-=======
-                          
+
         if not use_patsy:
             warnings.warn("patsy is now required to parse all formulae and form design " +
                           "matrices in mogp-emulator. The use_patsy=False option will be ignored.",
                           DeprecationWarning)
->>>>>>> 9a373d5d
 
         self._mean = mean
         self._dm = self.get_design_matrix(self._inputs)
 
-<<<<<<< HEAD
+        self.kernel = kernel
+
         _, self._nugget_type = _process_nugget(nugget)
 
-        self._set_priors(priors)
-
-        self._theta = GPParams(n_mean=self.n_mean,
-                               n_corr=self.n_corr,
-                               fit_cov=self.priors.fit_cov,
-                               nugget=nugget)
-
-=======
-        self.kernel = kernel
-
-        _, self._nugget_type = _process_nugget(nugget)
-        
         self._set_priors(priors)
 
         self._theta = GPParams(n_mean=self.n_mean,
                                n_corr=self.n_corr,
                                nugget=nugget)
-                               
->>>>>>> 9a373d5d
+
         self.Kinv = None
         self.Kinvt = None
         self.current_logpost = None
@@ -310,28 +280,16 @@
     @property
     def n_mean(self):
         """Returns number of mean parameters
-<<<<<<< HEAD
-
-=======
-        
->>>>>>> 9a373d5d
+
         :returns: Number of mean parameters
         :rtype: int
         """
         return self._dm.shape[1]
-<<<<<<< HEAD
 
     @property
     def n_corr(self):
         """Returns number of correlation length parameters
 
-=======
-        
-    @property
-    def n_corr(self):
-        """Returns number of correlation length parameters
-        
->>>>>>> 9a373d5d
         :returns: Number of correlation length parameters
         :rtype: int
         """
@@ -358,11 +316,7 @@
     @property
     def n_data(self):
         """Returns number of data elements
-<<<<<<< HEAD
-
-=======
-        
->>>>>>> 9a373d5d
+
         This is the size of the numpy array that can be used to set
         the parameters. Note that setting this with an array will
         automatically fit the emulator and set any additional
@@ -370,20 +324,12 @@
         values when appropriate, and mean or covariance parameters
         that are fit analytically).
         """
-<<<<<<< HEAD
-        return self.n_mean + self.theta.n_data
-=======
         return self.theta.n_data
->>>>>>> 9a373d5d
 
     @property
     def has_nugget(self):
         """Boolean indicating if the GP has a nugget parameter
-<<<<<<< HEAD
-
-=======
-        
->>>>>>> 9a373d5d
+
         :returns: Boolean indicating if GP has a nugget
         :rtype: bool
         """
@@ -486,20 +432,13 @@
         :type theta: ndarray
         :returns: None
         """
-<<<<<<< HEAD
-
-=======
-        
->>>>>>> 9a373d5d
+
         if theta is None:
             self._theta.set_data(None)
             self.current_logpost = None
             self.Kinv = None
             self.Kinv_t = None
-<<<<<<< HEAD
-=======
             self.Ainv = None
->>>>>>> 9a373d5d
         else:
             self.fit(theta)
 
@@ -507,9 +446,6 @@
     def priors(self):
         """
         Specifies the priors using a ``GPPriors`` object. Property returns ``GPPriors``
-<<<<<<< HEAD
-        object
-=======
         object. Can be set with either a ``GPPriors`` object, a dictionary holding
         the arguments needed to construct a ``GPPriors`` object, or ``None`` to
         use the default priors.
@@ -525,14 +461,23 @@
         Note that the default priors are not weak priors -- to use weak prior
         information, the user must explicitly construct a ``GPPriors`` object
         with the appropriate number of parameters and nugget type.
->>>>>>> 9a373d5d
         """
         return self._priors
 
     def _set_priors(self, newpriors):
         """
-<<<<<<< HEAD
-        Set the priors
+        Method for setting the priors
+        
+        Set the priors to a new ``GPPriors`` object and perform some checks
+        for consistency with the number of parameters and nugget type.
+        
+        Note that this is not a public method, and no setter method for the
+        ``priors`` property is provided. This is because the ``GPParams``
+        object depends on the choice of priors, and thus setting the
+        ``GPParams`` depends on the priors already being set. Calling
+        this after the object is initialized could lead to some errors
+        when fitting if the new priors change the way the underlying
+        parameters are found.
         """
 
         if newpriors is None:
@@ -556,46 +501,6 @@
 
         For a given set of inputs, compute the design matrix based on the GP
         mean function.
-        """
-
-        inputs = self._process_inputs(inputs)
-
-=======
-        Method for setting the priors
-        
-        Set the priors to a new ``GPPriors`` object and perform some checks
-        for consistency with the number of parameters and nugget type.
-        
-        Note that this is not a public method, and no setter method for the
-        ``priors`` property is provided. This is because the ``GPParams``
-        object depends on the choice of priors, and thus setting the
-        ``GPParams`` depends on the priors already being set. Calling
-        this after the object is initialized could lead to some errors
-        when fitting if the new priors change the way the underlying
-        parameters are found.
-        """
-        
-        if newpriors is None:
-            self._priors = GPPriors.default_priors(self.inputs, self.n_corr, self.nugget_type)
-        elif isinstance(newpriors, GPPriors):
-            self._priors = newpriors
-        else:
-            try:
-                self._priors = GPPriors(**newpriors)
-            except TypeError:
-                raise TypeError("Provided arguments for priors are not valid inputs " +
-                                "for a GPPriors object.")
-        
-        if self._priors.n_mean > 0:
-            assert self._priors.n_mean == self.n_mean
-        assert self._priors.n_corr == self.n_corr, "bad number of correlation lengths in new GPPriors object"
-        assert self._priors.nugget_type == self.nugget_type, "nugget type of GPPriors object does not match"
-
-    def get_design_matrix(self, inputs):
-        """Returns the design matrix for a set of inputs
-        
-        For a given set of inputs, compute the design matrix based on the GP
-        mean function.
         
         :param inputs: 2D numpy array for input values to be used in computing
                        the design matrix. Second dimension must match the
@@ -605,7 +510,6 @@
         inputs = self._process_inputs(inputs)
         assert inputs.shape[1] == self.D, "bad shape for inputs"
         
->>>>>>> 9a373d5d
         if self._mean is None or self._mean == "0" or self._mean == "-1":
             dm = np.zeros((inputs.shape[0], 0))
         elif self._mean == "1" or self._mean == "-0":
@@ -617,19 +521,7 @@
                 raise ValueError("Provided mean function is invalid")
             if not dm.shape[0] == inputs.shape[0]:
                 raise ValueError("Provided design matrix is of the wrong shape")
-<<<<<<< HEAD
-
-        return dm
-
-    def get_cov_matrix(self, inputs):
-        """Computes the covariance matrix for a set of inputs. Assumes the second
-        set of inputs is the inputs on which the GP is conditioned.
-        """
-        inputs = self._process_inputs(inputs)
-
-        return self.theta.cov*self.kernel.kernel_f(self.inputs, inputs,
-=======
-                
+
         return dm
 
     def get_cov_matrix(self, other_inputs):
@@ -658,7 +550,6 @@
         other_inputs = self._process_inputs(other_inputs)
         
         return self.theta.cov*self.kernel.kernel_f(self.inputs, other_inputs,
->>>>>>> 9a373d5d
                                                    self.theta.corr_raw)
 
     def get_K_matrix(self):
@@ -678,7 +569,7 @@
 
     def _process_inputs(self, inputs):
         "Change inputs into an array and reshape if required"
-        
+
         inputs = np.array(inputs)
         if inputs.ndim == 1:
             inputs = np.reshape(inputs, (-1, 1))
@@ -734,44 +625,9 @@
         ``logposterior`` or ``logpost_deriv``. In other
         cases, the emulator is refit regardless.
         """
-<<<<<<< HEAD
-        return self.get_cov_matrix(self.inputs)
-
-    def _process_inputs(self, inputs):
-        "Change inputs into an array and reshape if required"
-
-        inputs = np.array(inputs)
-        if inputs.ndim == 1:
-            inputs = np.reshape(inputs, (-1, 1))
-        assert inputs.ndim == 2
-
-        return inputs
-
-    def _check_theta(self, theta):
-        """
-        Check that thet provided array/GPParams object is correct
-        """
-
-        if isinstance(theta, GPParams):
-            assert self.theta.same_shape(theta)
-            self._theta = theta
-        else:
-            theta = np.array(theta)
-            assert self.theta.same_shape(theta[self.theta.n_mean:]), "bad shape for hyperparameters"
-            self.theta.set_data(theta[self.theta.n_mean:])
-            self.theta.mean = theta[:self.theta.n_mean]
-
-    def _refit(self, theta):
-        """Check if need to refit"""
-
-        return (self.theta.get_data() is None or
-                not np.allclose(theta[self.theta.n_mean:], self.theta.get_data(), rtol=1.e-10, atol=1.e-15) or
-                not np.allclose(theta[:self.theta.n_mean], self.theta.mean, rtol=1.e-10, atol=1.e-15))
-=======
 
         return (self.theta.get_data() is None or
                 not np.allclose(newtheta, self.theta.get_data(), rtol=1.e-10, atol=1.e-15))
->>>>>>> 9a373d5d
 
     def fit(self, theta):
         """Fits the emulator and sets the parameters
@@ -800,22 +656,6 @@
         """
 
         self._check_theta(theta)
-<<<<<<< HEAD
-
-        m = np.dot(self._dm, self.theta.mean)
-        K = self.get_K_matrix()
-
-        self.Kinv, newnugget = cholesky_factor(K, self.theta.nugget, self._nugget_type)
-
-        if self._nugget_type == "adaptive":
-            self.theta.nugget = newnugget
-
-        self.Kinv_t = self.Kinv.solve(self.targets - m)
-
-        self.current_logpost = 0.5*(self.Kinv.logdet() +
-                                    np.dot(self.targets - m, self.Kinv_t) +
-                                    self.n*np.log(2. * np.pi))
-=======
 
         m = self.priors.mean.dm_dot_b(self._dm)
         K = self.get_K_matrix()
@@ -842,7 +682,6 @@
                                     self.Kinv.logdet() + self.Ainv.logdet() +
                                     self.priors.mean.logdet_cov() + 
                                     n_coeff*np.log(2.*np.pi))
->>>>>>> 9a373d5d
 
         self.current_logpost -= self._priors.logp(self.theta)
 
@@ -864,11 +703,7 @@
         :rtype: float
 
         """
-<<<<<<< HEAD
-
-=======
-        
->>>>>>> 9a373d5d
+
         if self._refit(theta):
             self.fit(theta)
 
@@ -906,30 +741,6 @@
 
         partials = np.zeros(self.n_data)
 
-<<<<<<< HEAD
-        switch = self.theta.n_mean
-
-        dmdtheta = self._dm.T
-        dKdtheta = self.theta.cov*self.kernel.kernel_deriv(self.inputs, self.inputs,
-                                                           self.theta.corr_raw)
-        K = self.get_K_matrix()
-
-        partials[:switch] = -np.dot(dmdtheta, self.Kinv_t)
-
-        for d in range(self.theta.n_corr):
-            partials[switch + d] = -0.5*(np.dot(self.Kinv_t, np.dot(dKdtheta[d], self.Kinv_t)) -
-                                         np.trace(self.Kinv.solve(dKdtheta[d])))
-
-        partials[switch + self.theta.n_corr] = -0.5*(np.dot(self.Kinv_t, np.dot(K, self.Kinv_t)) -
-                                                     np.trace(self.Kinv.solve(K)))
-
-        if self.nugget_type == "fit":
-            nugget = self.theta.nugget
-            partials[-1] = 0.5*nugget*(np.trace(self.Kinv.solve(np.eye(self.n))) -
-                                       np.dot(self.Kinv_t, self.Kinv_t))
-
-        partials[self.theta.n_mean:] -= self._priors.dlogpdtheta(self.theta)
-=======
         dKdtheta = self.theta.cov*self.kernel.kernel_deriv(self.inputs, self.inputs,
                                                            self.theta.corr_raw)
         dAdtheta = calc_A_deriv(self.Kinv, self._dm, dKdtheta)
@@ -968,7 +779,6 @@
                                              logdet_deriv(self.Ainv, dAdnugget))
 
         partials -= self._priors.dlogpdtheta(self.theta)
->>>>>>> 9a373d5d
 
         return partials
 
@@ -1004,93 +814,8 @@
 
         """
 
-<<<<<<< HEAD
-        if self._refit(theta):
-            self.fit(theta)
-
-        hessian = np.zeros((self.n_data, self.n_data))
-
-        switch = self.theta.n_mean
-        if self.nugget_type == "fit":
-            param_index = slice(switch, -2)
-        else:
-            param_index = slice(switch, self.n_data - 1)
-
-        dmdtheta = self._dm.T
-        K = self.get_K_matrix()
-        dKdtheta = self.theta.cov*self.kernel.kernel_deriv(self.inputs, self.inputs,
-                                                           self.theta.corr_raw)
-        d2Kdtheta2 = self.theta.cov*self.kernel.kernel_hessian(self.inputs, self.inputs,
-                                                               self.theta.corr_raw)
-
-        hessian[:switch, :switch] = np.dot(dmdtheta, self.Kinv.solve(np.transpose(dmdtheta)))
-
-        hessian[:switch, param_index] = np.dot(dmdtheta,
-                                               self.Kinv.solve(np.transpose(np.dot(dKdtheta, self.Kinv_t))))
-
-        hessian[:switch, switch + self.n_corr] = np.dot(dmdtheta,
-                                                        self.Kinv.solve(np.transpose(np.dot(K, self.Kinv_t))))
-
-        hessian[param_index, :switch] = np.transpose(hessian[:switch, param_index])
-        hessian[switch + self.theta.n_corr, :switch] = np.transpose(hessian[:switch, switch + self.theta.n_corr])
-
-        for d1 in range(self.theta.n_corr):
-            Kinv_dot_d1 = self.Kinv.solve(dKdtheta[d1])
-            for d2 in range(self.theta.n_corr):
-                Kinv_dot_d2 = self.Kinv.solve(dKdtheta[d2])
-                Kinv_dot_d1d2 = self.Kinv.solve(d2Kdtheta2[d1, d2])
-                term_1 = np.linalg.multi_dot([self.Kinv_t,
-                                              2.*np.dot(dKdtheta[d1], Kinv_dot_d2) - d2Kdtheta2[d1, d2],
-                                              self.Kinv_t])
-                term_2 = np.trace(np.dot(Kinv_dot_d1, Kinv_dot_d2) - Kinv_dot_d1d2)
-                hessian[switch + d1, switch + d2] = 0.5*(term_1 - term_2)
-
-        Kinv_dot_d1 = self.Kinv.solve(K)
-        for d2 in range(self.theta.n_corr):
-            Kinv_dot_d2 = self.Kinv.solve(dKdtheta[d2])
-            term_1 = np.linalg.multi_dot([self.Kinv_t,
-                                          2.*np.dot(K, Kinv_dot_d2) - dKdtheta[d2],
-                                          self.Kinv_t])
-            term_2 = np.trace(np.dot(Kinv_dot_d1, Kinv_dot_d2) - Kinv_dot_d2)
-            hessian[switch + self.theta.n_corr, switch + d2] = 0.5*(term_1 - term_2)
-            hessian[switch + d2, switch + self.theta.n_corr] = hessian[switch + self.theta.n_corr, switch + d2]
-
-        term_1 = np.linalg.multi_dot([self.Kinv_t,
-                                      2.*np.dot(K, Kinv_dot_d1) - K,
-                                      self.Kinv_t])
-        term_2 = np.trace(np.dot(Kinv_dot_d1, Kinv_dot_d1) - Kinv_dot_d1)
-        hessian[switch + self.theta.n_corr, switch + self.theta.n_corr] = 0.5*(term_1 - term_2)
-
-        if self.nugget_type == "fit":
-            nugget = self.theta.nugget
-            Kinv_Kinv_t = self.Kinv.solve(self.Kinv_t)
-            hessian[:switch, -1] = nugget*np.dot(dmdtheta, Kinv_Kinv_t)
-            for d in range(self.theta.n_corr):
-                hessian[switch + d, -1] = nugget*(np.linalg.multi_dot([self.Kinv_t, dKdtheta[d], Kinv_Kinv_t]) -
-                                                  0.5*np.trace(self.Kinv.solve(np.dot(dKdtheta[d],
-                                                                               self.Kinv.solve(np.eye(self.n))))))
-
-            hessian[switch + self.theta.n_corr, -1] = nugget*(np.linalg.multi_dot([self.Kinv_t, K, Kinv_Kinv_t]) -
-                                                              0.5*np.trace(self.Kinv.solve(
-                                                                     np.dot(K, self.Kinv.solve(np.eye(self.n))))
-                                                                           ))
-
-            hessian[-1, -1] = 0.5*nugget*(np.trace(self.Kinv.solve(np.eye(self.n))) -
-                                                   np.dot(self.Kinv_t, self.Kinv_t))
-            hessian[-1, -1] += nugget**2*(np.dot(self.Kinv_t, Kinv_Kinv_t) -
-                                          0.5*np.trace(self.Kinv.solve(self.Kinv.solve(np.eye(self.n)))))
-
-            hessian[-1, :-1] = np.transpose(hessian[:-1, -1])
-
-        np.fill_diagonal(hessian[self.theta.n_mean:,self.theta.n_mean:],
-                         np.diag(hessian)[self.theta.n_mean:] - self._priors.d2logpdtheta2(self.theta))
-
-        return hessian
-
-=======
         raise NotImplementedError("Hessian computation is not currently supported")
 
->>>>>>> 9a373d5d
     def predict(self, testing, unc=True, deriv=False, include_nugget=True):
         """Make a prediction for a set of input vectors for a single set of hyperparameters
 
@@ -1138,24 +863,12 @@
                                predictive variance. Only relevant if
                                ``unc = True``.  Default is ``True``.
         :type include_nugget: bool
-<<<<<<< HEAD
-        :returns: Tuple of numpy arrays holding the predictions,
-                  uncertainties, and derivatives,
-                  respectively. Predictions and uncertainties have
-                  shape ``(n_predict,)`` while the derivatives have
-                  shape ``(n_predict, D)``. If the ``unc`` or
-                  ``deriv`` flags are set to ``False``, then those
-                  arrays are replaced by ``None``.
-        :rtype: tuple
-
-=======
         :returns: ``PredictResult`` object holding numpy arrays with
                   the predictions and uncertainties. Predictions
                   and uncertainties have shape ``(n_predict,)``.
                   If the ``unc`` or flag is set to ``False``, then
                   the ``unc`` array is replaced by ``None``.
         :rtype: PredictResult
->>>>>>> 9a373d5d
         """
 
         if self.theta.get_data() is None:
@@ -1170,12 +883,8 @@
         assert testing.ndim == 2, "test points must be a 1D or 2D array"
         assert testing.shape[1] == self.D, "second dimension of testing must be the same as the number of input parameters"
 
-<<<<<<< HEAD
-        mtest = np.dot(self.get_design_matrix(testing), self.theta.mean)
-=======
         dmtest = self.get_design_matrix(testing)
         mtest = np.dot(dmtest, self.theta.mean)
->>>>>>> 9a373d5d
         Ktest = self.get_cov_matrix(testing)
 
         mu = mtest + np.dot(Ktest.T, self.Kinv_t)
@@ -1183,23 +892,15 @@
         var = None
         if unc:
             sigma_2 = self.theta.cov
-<<<<<<< HEAD
 
             if include_nugget and not self.nugget_type == "pivot":
                 sigma_2 += self.theta.nugget
 
-            var = np.maximum(sigma_2 - np.sum(Ktest*self.Kinv.solve(Ktest), axis=0),
-=======
-
-            if include_nugget and not self.nugget_type == "pivot":
-                sigma_2 += self.theta.nugget
-
             Kinv_Ktest = self.Kinv.solve(Ktest)
             R = calc_R(Kinv_Ktest, self._dm, dmtest)
 
             var = np.maximum(sigma_2 - np.sum(Ktest*Kinv_Ktest, axis=0) +
                              np.sum(R*self.Ainv.solve(R), axis=0),
->>>>>>> 9a373d5d
                              0.)
 
         inputderiv = None
