"""
extends GaussianProcess with an (optional) GPU implementation
"""

import os
import re
import numpy as np

from mogp_emulator.Kernel import SquaredExponential, Matern52
from mogp_emulator.MeanFunction import MeanFunction, MeanBase

import mogp_emulator.LibGPGPU as LibGPGPU

from mogp_emulator.GaussianProcess import GaussianProcessBase, PredictResult


class GPUUnavailableError(RuntimeError):
    """Exception type to use when a GPU, or the GPU library, is unavailable"""
    pass


def ndarray_coerce_type_and_flags(arr):
    """
    Helper function for the GaussianProcessGPU methods that call
    CUDA/C++ functions (those wrapped by _dense_gpgpu) and that take
    numpy arrays as arguments.  Ensures that an array is of the
    correct type for this purpose.

    Takes an array or array-like.

    Returns an ndarray with the same data, that has:
    - dtype of float64
    - flags.writable
    - flags.c_contiguous

    The array returned may reference the original array, be a copy of
    it, or be newly constructed from the argument.
    """

    arr = np.array(arr, copy=False)

    # cast into float64, just in case we were given integers and ensure contiguous (C type)
    arr_contiguous_float64 = np.ascontiguousarray(arr.astype(np.float64, copy=False))
    if not arr_contiguous_float64.flags['WRITEABLE']:
        return np.copy(arr_contiguous_float64)
    else:
        return arr_contiguous_float64


def parse_meanfunc_formula(formula):
    """
    Assuming the formula has already been parsed by the Python MeanFunction interface,
    we expect it to be in a standard form, with parameters denoted by 'c' and variables
    denoted by 'x[dim_index]' where dim_index < D.

    :param formula: string representing the desired mean function formula
    :type formula: str

    :returns: Instance of LibGPGPU.ConstMeanFunc or LibGPGPU.PolyMeanFunc implementing formula,
       or None if the formula could not be parsed, or is not currently implemented in C++ code.
    :rtype: LibGPGPU.ConstMeanFunc or LibGPGPU.PolyMeanFun or None
    """
    # convert to a raw string
    if formula == "c":
        return LibGPGPU.ConstMeanFunc()
    else:
        # see if the formula is a string representation of a number
        try:
            m = float(formula)
            return LibGPGPU.FixedMeanFunc(m)
        except:
            pass
    # if we got here, we hopefully have a parse-able formula
    terms = formula.split("+")
    def find_index_and_power(term):
        variables = re.findall(r"x\[[\d+]\]",term)
        if len(variables) == 0:
            # didn't find a non-const term
            return None
        indices = [int(re.search(r"\[([\d+])\]", v).groups()[0]) for v in variables]
        if indices.count(indices[0]) != len(indices):
            raise NotImplementedError("Cross terms, e.g. x[0]*x[1] not implemented in GPU version.")
        # first guess at the power to which the index is raised is how many times it appears
        # e.g. if written as x[0]*x[0]
        power = len(indices)
        # however, it's also possible to write 'x[0]^2' or even, 'x[0]*x[0]^2' or even 'x[0]^2*x[0]^2'
        # so look at all the numbers appearing after a '^'.
        more_powers = re.findall(r"\^[\d]+",term)
        more_powers = [int(re.search(r"\^([\d]+)",p).groups()[0]) for p in more_powers]
        # now add these on to the original power number
        # (subtracting one each time, as we already have x^1 implicitly)
        for p in more_powers:
            power += p - 1
        return [indices[0], power]
    indices_powers = []
    for term in terms:
        ip = find_index_and_power(term)
        if ip:
            indices_powers.append(ip)
    if len(indices_powers) > 0:
        return LibGPGPU.PolyMeanFunc(indices_powers)
    else:
        return None


class GaussianProcessGPU(GaussianProcessBase):

    """
    This class implements the same interface as
    :class:`mogp_emulator.GaussianProcess.GaussianProcess`, but using a GPU if available.
    Will raise a RuntimeError if a CUDA-compatible GPU, GPU-interface library libgpgpu
    could not be found.
    Note that while the class uses a C++/CUDA implementation of the SquaredExponential or
    Matern52 kernels for the "fit" and "predict" methods, the 'kernel' data member (and
    hence the results of e.g. 'gp.kernel.kernel_f(theta)' will be the pure Python versions,
    for compatibility with the interface of the GaussianProcess class.
    """

    def __init__(self, inputs, targets, mean=None, kernel=SquaredExponential(), priors=None,
                 nugget="adaptive", inputdict = {}, use_patsy=True, max_batch_size=2000):

        if not LibGPGPU.HAVE_LIBGPGPU:
            raise RuntimeError("Cannot construct GaussianProcessGPU: "
                               "The GPU library (libgpgpu) could not be loaded")

        elif not LibGPGPU.gpu_usable():
            raise RuntimeError("Cannot construct GaussianProcessGPU: "
                               "A compatible GPU could not be found")

        inputs = ndarray_coerce_type_and_flags(inputs)
        if inputs.ndim == 1:
            inputs = np.reshape(inputs, (-1, 1))
        assert inputs.ndim == 2

        targets = ndarray_coerce_type_and_flags(targets)
        assert targets.ndim == 1
        assert targets.shape[0] == inputs.shape[0]

        self._inputs = inputs
        self._targets = targets
        self._max_batch_size = max_batch_size

        if mean is None:
            self.mean = LibGPGPU.ZeroMeanFunc()
        else:
            if not issubclass(type(mean), MeanBase):
                if isinstance(mean, str):
                    mean = MeanFunction(mean, inputdict, use_patsy)
                else:
                    raise ValueError("provided mean function must be a subclass of MeanBase,"+
                                     " a string formula, or None")

            # at this point, mean will definitely be a MeanBase.  We can call its __str__ and
            # parse this to create an instance of a C++ MeanFunction
            self.mean = parse_meanfunc_formula(mean.__str__())
            # if we got None back from that function, something went wrong
            if not mean:
                raise ValueError("""
                GPU implementation was unable to parse mean function formula {}.
                """.format(mean.__str__())
                )
        # set the kernel.
        # Note that for the "kernel" data member, we use the Python instance
        # rather than the C++/CUDA one (for consistency in interface with
        # GaussianProcess class).  However the C++/CUDA version of the kernel is
        # used when calling fit() or predict()
        if (isinstance(kernel, str) and kernel == "SquaredExponential") \
           or isinstance(kernel, SquaredExponential):
            self.kernel_type = LibGPGPU.kernel_type.SquaredExponential
            self.kernel = SquaredExponential()
        elif (isinstance(kernel, str) and kernel == "Matern52") \
           or isinstance(kernel, Matern52):
            self.kernel_type = LibGPGPU.kernel_type.Matern52
            self.kernel = Matern52()
        else:
            raise ValueError("GPU implementation requires kernel to be SquaredExponential or Matern52")

        # instantiate the DenseGP_GPU class
        self._densegp_gpu = None
        self._init_gpu()

        self.nugget = nugget        



    def _init_gpu(self):
        """
        Instantiate the DenseGP_GPU C++/CUDA class, if it doesn't already exist.
        """
        if not self._densegp_gpu:
            self._densegp_gpu = LibGPGPU.DenseGP_GPU(self._inputs,
                                                     self._targets,
                                                     self._max_batch_size,
                                                     self.mean,
                                                     self.kernel_type) 


    @property
    def inputs(self):
        """
        Returns inputs for the emulator as a numpy array

        :returns: Emulator inputs, 2D array with shape ``(n, D)``
        :rtype: ndarray
        """
        return self._densegp_gpu.inputs()

    @property
    def targets(self):
        """
        Returns targets for the emulator as a numpy array

        :returns: Emulator targets, 1D array with shape ``(n,)``
        :rtype: ndarray
        """
        return self._densegp_gpu.targets()

    @property
    def n(self):
        """
        Returns number of training examples for the emulator

        :returns: Number of training examples for the emulator object
        :rtype: int
        """
        return self._densegp_gpu.n()

    @property
    def D(self):
        """
        Returns number of inputs (dimensions) for the emulator

        :returns: Number of inputs for the emulator object
        :rtype: int
        """
        return self._densegp_gpu.D()

    @property
    def n_params(self):
        """
        Returns number of hyperparameters

        Returns the number of hyperparameters for the emulator. The number depends on the
        choice of mean function, covariance function, and nugget strategy, and possibly the
        number of inputs for certain choices of the mean function.

        :returns: Number of hyperparameters
        :rtype: int
        """
        return self._densegp_gpu.n_params()+ self.mean.get_n_params(self.inputs)

    @property
    def nugget_type(self):
        """
        Returns method used to select nugget parameter

        Returns a string indicating how the nugget parameter is treated, either ``"adaptive"``,
        ``"fit"``, or ``"fixed"``. This is automatically set when changing the ``nugget``
        property.

        :returns: Current nugget fitting method
        :rtype: str
        """
        return self._nugget_type.__str__().split(".")[1]

    @property
    def nugget(self):
        """
        See :func:`mogp_emulator.GaussianProcess.GaussianProcess.nugget`

        Use the value cached in the C++ class, as we can't rely on the Python fit()
        function being called.
        """
        return self._densegp_gpu.get_nugget_size()


    @nugget.setter
    def nugget(self, nugget):
        if not isinstance(nugget, (str, float)):
            try:
                nugget = float(nugget)
            except TypeError:
                raise TypeError("nugget parameter must be a string or a non-negative float")

        if isinstance(nugget, str):
            if nugget == "adaptive":
                self._nugget_type = LibGPGPU.nugget_type(0)
            elif nugget == "fit":
                self._nugget_type = LibGPGPU.nugget_type(1)
            else:
                raise ValueError("nugget must be a string set to 'adaptive', 'fit', or a float")
            self._densegp_gpu.set_nugget_size(0.)

        else:
            # nugget is fixed
            if nugget < 0.:
                raise ValueError("nugget parameter must be non-negative")
            self._nugget_type = LibGPGPU.nugget_type(2) #fixed
            self._densegp_gpu.set_nugget_size(nugget)

    @property
    def theta(self):
        """
        Returns emulator hyperparameters
        see
        :func:`mogp_emulator.GaussianProcess.GaussianProcess.theta`

        :type theta: ndarray
        """
        if not self._densegp_gpu.theta_fit_status():
            return None
        theta = self._densegp_gpu.get_theta()
        return theta

    @theta.setter
    def theta(self, theta):
        """
        Fits the emulator and sets the parameters (property-based setter
        alias for ``fit``)

        See :func:`mogp_emulator.GaussianProcess.GaussianProcess.theta`

        :type theta: ndarray
        :returns: None
        """
        if theta is None:
            self._densegp_gpu.reset_theta_fit_status()
        else:
            self.fit(theta)

    @property
    def L(self):
        """
        Return the lower triangular Cholesky factor.

        :returns: np.array
        """
        result = np.zeros((self.n, self.n))
        self._densegp_gpu.get_cholesky_lower(result)
        return np.tril(result.transpose())

<<<<<<< HEAD
    @property 
    def invQt(self):
        """
        Return the product of inverse covariance matrix with the target values     

        :returns: np.array
        """
        if not self.theta_fit_status():
            return None
        invQt_result = np.zeros(self.n)
        self._densegp_gpu.get_invQt(invQt_result)
        return invQt_result
=======
    @property
    def current_logpost(self):
        """
        Return the current value of the log posterior.  This is cached in the C++ class.

        :returns: double
        """
        return self.logposterior(self.theta)

>>>>>>> 7ae84946

    def get_K_matrix(self):
        """
        Returns current value of the inverse covariance matrix as a numpy array.

        Does not include the nugget parameter, as this is dependent on how the
        nugget is fit.
        """
        result = np.zeros((self.n, self.n))
        self._densegp_gpu.get_K(result)
        return result

    def fit(self, theta):
        """
        Fits the emulator and sets the parameters.

        Implements the same interface as
        :func:`mogp_emulator.GaussianProcess.GaussianProcess.fit`
        """
        theta = ndarray_coerce_type_and_flags(theta)

        self._densegp_gpu.fit(theta)
        

    def logposterior(self, theta):
        """
        Calculate the negative log-posterior at a particular value of the hyperparameters

        See :func:`mogp_emulator.GaussianProcess.GaussianProcess.logposterior`

        :param theta: Value of the hyperparameters. Must be array-like with shape ``(n_params,)``
        :type theta: ndarray
        :returns: negative log-posterior
        :rtype: float
        """

        return self._densegp_gpu.get_logpost(theta)

    def logpost_deriv(self, theta):
        """
        Calculate the partial derivatives of the negative log-posterior

        See :func:`mogp_emulator.GaussianProcess.GaussianProcess.logpost_deriv`

        :param theta: Value of the hyperparameters. Must be array-like with shape ``(n_params,)``
        :type theta: ndarray
        :returns: partial derivatives of the negative log-posterior with respect to the
                  hyperparameters (array with shape ``(n_params,)``)
        :rtype: ndarray
        """
        theta = np.array(theta, copy=False)

        assert theta.shape == (self.n_params,), "bad shape for new parameters"

        if self.theta is None or not np.allclose(theta, self.theta, rtol=1.e-10, atol=1.e-15):
            self.fit(theta)

        result = np.zeros(self.n_params)
        self._densegp_gpu.logpost_deriv(result)
        return result

    def logpost_hessian(self, theta):
        """
        Calculate the Hessian of the negative log-posterior

        See :func:`mogp_emulator.GaussianProcess.GaussianProcess.logpost_hessian`

        :param theta: Value of the hyperparameters. Must be array-like with shape
                      ``(n_params,)``
        :type theta: ndarray
        :returns: Hessian of the negative log-posterior (array with shape
                  ``(n_params, n_params)``)
        :rtype: ndarray
        """
        raise GPUUnavailableError(
            "The Hessian calculation is not currently implemented in the GPU version of MOGP."
        )


    def predict(self, testing, unc=True, deriv=True, include_nugget=True):
        """
        Make a prediction for a set of input vectors for a single set of hyperparameters.
        This method implements the same interface as
        :func:`mogp_emulator.GaussianProcess.GaussianProcess.predict`
        """

        if self.theta is None:
            raise ValueError("hyperparameters have not been fit for this Gaussian Process")

        testing = ndarray_coerce_type_and_flags(testing)

        if self.D == 1 and testing.ndim == 1:
            testing = np.reshape(testing, (-1, 1))
        elif testing.ndim == 1:
            testing = np.reshape(testing, (1, len(testing)))
        assert testing.ndim == 2

        n_testing, D = np.shape(testing)

        assert D == self.D

        means = np.zeros(n_testing)

        if unc:
            variances = np.zeros(n_testing)
            for i in range(0, n_testing, self._max_batch_size):
                self._densegp_gpu.predict_variance_batch(
                    testing[i:i+self._max_batch_size],
                    means[i:i+self._max_batch_size],
                    variances[i:i+self._max_batch_size])
            if include_nugget:
                variances += self.nugget
        else:
            for i in range(0, n_testing, self._max_batch_size):
                self._densegp_gpu.predict_batch(
                    testing[i:i+self._max_batch_size],
                    means[i:i+self._max_batch_size])
            variances = None
        if deriv:
            deriv_result = np.zeros((n_testing,self.D))
            for i in range(0, n_testing, self._max_batch_size):
                self._densegp_gpu.predict_deriv(
                    testing[i:i+self._max_batch_size],
                    deriv_result[i:i+self._max_batch_size])
        else:
            deriv_result = None
        return PredictResult(mean=means, unc=variances, deriv=deriv_result)


    def __call__(self, testing):
        """A Gaussian process object is callable: calling it is the same as
        calling `predict` without uncertainty and derivative
        predictions, and extracting the zeroth component for the
        'mean' prediction.
        """
        return (self.predict(testing, unc=False, deriv=False)[0])


    def __str__(self):
        """
        Returns a string representation of the model

        :returns: A string representation of the model
        (indicates number of training examples and inputs)
        :rtype: str
        """
        return ("Gaussian Process with " + str(self.n) + " training examples and " +
                str(self.D) + " input variables")


    ## __setstate__ and __getstate__ for pickling: don't pickle "_dense_gp_gpu",
    ## and instead reinitialize this when unpickling
    ## (Pickling is required to use multiprocessing.)
    def __setstate__(self, state):
        self.__dict__ = state
        self.init_gpu()
        if self._theta is not None:
            self.fit(self._theta)


    def __getstate__(self):
        copy_dict = self.__dict__.copy()
        del copy_dict["_densegp_gpu"]
        copy_dict["_densegp_gpu"] = None
        return copy_dict<|MERGE_RESOLUTION|>--- conflicted
+++ resolved
@@ -339,7 +339,6 @@
         self._densegp_gpu.get_cholesky_lower(result)
         return np.tril(result.transpose())
 
-<<<<<<< HEAD
     @property 
     def invQt(self):
         """
@@ -352,7 +351,7 @@
         invQt_result = np.zeros(self.n)
         self._densegp_gpu.get_invQt(invQt_result)
         return invQt_result
-=======
+        
     @property
     def current_logpost(self):
         """
@@ -361,8 +360,6 @@
         :returns: double
         """
         return self.logposterior(self.theta)
-
->>>>>>> 7ae84946
 
     def get_K_matrix(self):
         """
