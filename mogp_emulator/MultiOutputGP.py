--- conflicted
+++ resolved
@@ -396,18 +396,11 @@
               arrays are replaced by ``None``.
     :rtype: tuple
     """
-<<<<<<< HEAD
-
-    try:
-        return gp.predict(testing, unc, deriv,
-                          include_nugget)
-=======
     
-    assert isinstance(gp, GaussianProcess)
+    assert isinstance(gp, GaussianProcessBase)
 
     try:
         return gp.predict(testing, unc, deriv, include_nugget)
->>>>>>> 1c5d9bdc
     except ValueError:
 
         n_predict = testing.shape[0]
