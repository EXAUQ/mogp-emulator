# Makefile for running tests and benchmarks for multi-output emulator problems

# To get help, simply enter make into the shell to see a list of options

## help       : Display this message (same as make with no argument)
.PHONY : help
help : Makefile
	@sed -n 's/^##//p' $<

## all        : Run unit tests and benchmarks
.PHONY: all
all: tests benchmarks

## tests      : Run unit tests
.PHONY: tests
tests:
	pytest

## benchmarks : Run the Branin, Rosenbrock (convergence), and tsunami (performance) benchmarks
.PHONY: benchmarks
<<<<<<< HEAD
benchmarks: branin tsunami rosenbrock mice gKDR
=======
benchmarks: branin tsunami rosenbrock mice mcmc
>>>>>>> a4b94a4c

## branin     : Run the 2D Branin tests of convergence. Produces the plots
##            : branin_2d_error.png and branin_2d_unc.png
.PHONY: branin
branin: branin_2d_error.png branin_2d_unc.png

## tsunami    : Run the benchmarks on a tsunami emulator problem. Produces the
##            : plot tsunami_scaling.png
.PHONY: tsunami
tsunami: tsunami_scaling.png

## rosenbrock : Run the Rosenbrock test of convergence. Produces the plots
##            : rosenbrock_error.png and rosenbrock_unc.png

.PHONY: rosenbrock
rosenbrock: rosenbrock_error.png rosenbrock_unc.png

## mice       : Run the MICE Experimental Design applied to the 2D Branin function.
##            : Produces the plots mice_error.png and mice_unc.png
.PHONY: mice
mice: mice_error.png mice_unc.png
	
## mcmc       : Run the MCMC sampling benchmark
##            : Produces the plot MCMC_histogram.png
.PHONY: mcmc
mcmc: MCMC_histogram.png

.PHONY: gKDR
gKDR: benchmark_kdr_GP_loss.pdf

# commands above are shortcuts to the targets below

branin_2d_unc.png branin_2d_error.png: benchmark_branin.py
	python3 benchmark_branin.py

rosenbrock_unc.png rosenbrock_error.png: benchmark_rosenbrock.py
	python3 benchmark_rosenbrock.py

tsunami_scaling.png: benchmark_tsunami.py
	python3 benchmark_tsunami.py

mice_unc.png mice_error.png: benchmark_MICE.py
	python3 benchmark_MICE.py
<<<<<<< HEAD

benchmark_kdr_GP_loss.pdf benchmark_kdr_GP_loss.npy: benchmark_kdr_GP.py
	python3 benchmark_kdr_GP.py
=======
	
MCMC_histogram.png: benchmark_MCMC.py
	python3 benchmark_MCMC.py
>>>>>>> a4b94a4c
<|MERGE_RESOLUTION|>--- conflicted
+++ resolved
@@ -18,11 +18,8 @@
 
 ## benchmarks : Run the Branin, Rosenbrock (convergence), and tsunami (performance) benchmarks
 .PHONY: benchmarks
-<<<<<<< HEAD
-benchmarks: branin tsunami rosenbrock mice gKDR
-=======
-benchmarks: branin tsunami rosenbrock mice mcmc
->>>>>>> a4b94a4c
+
+benchmarks: branin tsunami rosenbrock mice mcmc gKDR
 
 ## branin     : Run the 2D Branin tests of convergence. Produces the plots
 ##            : branin_2d_error.png and branin_2d_unc.png
@@ -44,7 +41,7 @@
 ##            : Produces the plots mice_error.png and mice_unc.png
 .PHONY: mice
 mice: mice_error.png mice_unc.png
-	
+
 ## mcmc       : Run the MCMC sampling benchmark
 ##            : Produces the plot MCMC_histogram.png
 .PHONY: mcmc
@@ -66,12 +63,9 @@
 
 mice_unc.png mice_error.png: benchmark_MICE.py
 	python3 benchmark_MICE.py
-<<<<<<< HEAD
 
 benchmark_kdr_GP_loss.pdf benchmark_kdr_GP_loss.npy: benchmark_kdr_GP.py
 	python3 benchmark_kdr_GP.py
-=======
-	
+
 MCMC_histogram.png: benchmark_MCMC.py
-	python3 benchmark_MCMC.py
->>>>>>> a4b94a4c
+	python3 benchmark_MCMC.py