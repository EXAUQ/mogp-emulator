--- conflicted
+++ resolved
@@ -615,7 +615,6 @@
     with pytest.raises(AssertionError):
         gp.learn_hyperparameters(n_tries = -1)
 
-<<<<<<< HEAD
 
 def test_GaussianProcess_train_model():
     "Test the 'train_model' interface to GaussianProcess"
@@ -635,7 +634,7 @@
     assert(gp1(Xnew) == gp2(Xnew))
     assert(np.all(gp1.get_params() == gp2.get_params()))
 
-=======
+
 def test_GaussianProcess_learn_hyperparameters_normalapprox():
     "test the method to learn hyperparameters via normal approximation around the MLE solution"
 
@@ -655,6 +654,7 @@
     
     with pytest.raises(AssertionError):
         gp.learn_hyperparameters_normalapprox(n_samples = -1)
+
 
 def test_GaussianProcess_learn_hyperparameters_MCMC():
     "test method to fit hyperparameters via MCMC"
@@ -808,7 +808,7 @@
     assert_allclose(predict_actual, predict_expected, atol = 1.e-8, rtol = 1.e-5)
     assert_allclose(unc_actual, unc_expected, atol = 1.e-8, rtol = 1.e-5)
     assert_allclose(deriv_actual, deriv_expected, atol = 1.e-8, rtol = 1.e-5)
->>>>>>> a4b94a4c
+
 
 def test_GaussianProcess_predict():
     """
